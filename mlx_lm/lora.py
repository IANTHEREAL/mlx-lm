import argparse
import math
import os
import re
import types
from pathlib import Path

import mlx.core as mx
import mlx.nn as nn
import mlx.optimizers as optim
import numpy as np
import yaml

<<<<<<< HEAD
from .tokenizer_utils import TokenizerWrapper
from .tuner.grpo_trainer import GRPOTrainingArgs, evaluate_grpo, train_grpo
=======
from .tuner.callbacks import WandBCallback
>>>>>>> 4b484773
from .tuner.datasets import CacheDataset, load_dataset
from .tuner.trainer import TrainingArgs, TrainingCallback, evaluate, train
from .tuner.utils import (
    build_schedule,
    linear_to_lora_layers,
    load_adapters,
    print_trainable_parameters,
)
from .utils import load, save_config

yaml_loader = yaml.SafeLoader
yaml_loader.add_implicit_resolver(
    "tag:yaml.org,2002:float",
    re.compile(
        """^(?:
     [-+]?(?:[0-9][0-9_]*)\\.[0-9_]*(?:[eE][-+]?[0-9]+)?
    |[-+]?(?:[0-9][0-9_]*)(?:[eE][-+]?[0-9]+)
    |\\.[0-9_]+(?:[eE][-+][0-9]+)?
    |[-+]?[0-9][0-9_]*(?::[0-5]?[0-9])+\\.[0-9_]*
    |[-+]?\\.(?:inf|Inf|INF)
    |\\.(?:nan|NaN|NAN))$""",
        re.X,
    ),
    list("-+0123456789."),
)

CONFIG_DEFAULTS = {
    "model": "mlx_model",
    "train": False,
    "fine_tune_type": "lora",
    "training_mode": "normal",
    "optimizer": "adam",
    "optimizer_config": {
        "adam": {},
        "adamw": {},
    },
    "data": "data/",
    "seed": 0,
    "num_layers": 16,
    "batch_size": 4,
    "iters": 1000,
    "val_batches": 25,
    "learning_rate": 1e-5,
    "steps_per_report": 10,
    "steps_per_eval": 200,
    "resume_adapter_file": None,
    "adapter_path": "adapters",
    "save_every": 100,
    "test": False,
    "test_batches": 500,
    "max_seq_length": 2048,
    "config": None,
    "grad_checkpoint": False,
    "lr_schedule": None,
    "lora_parameters": {"rank": 8, "dropout": 0.0, "scale": 10.0},
    "mask_prompt": False,
<<<<<<< HEAD
    # GRPO args
    "reference_model_path": None,
    "group_size": 4,
    "beta": 0.1,
    "epsilon": 1e-4,
    "epsilon_high": None,
    "max_completion_length": 512,
    "use_chat_template": False,
    "use_prompt": False,
    "temperature": 0.8,
    "reward_weights": None,
=======
    "wandb": None,
>>>>>>> 4b484773
}


def build_parser():
    parser = argparse.ArgumentParser(description="LoRA or QLoRA finetuning.")
    parser.add_argument(
        "--model",
        type=str,
        help="The path to the local model directory or Hugging Face repo.",
    )

    # Training args
    parser.add_argument(
        "--train",
        action="store_true",
        help="Do training",
        default=None,
    )
    parser.add_argument(
        "--data",
        type=str,
        help=(
            "Directory with {train, valid, test}.jsonl files or the name "
            "of a Hugging Face dataset (e.g., 'mlx-community/wikisql')"
        ),
    )
    parser.add_argument(
        "--fine-tune-type",
        type=str,
        choices=["lora", "dora", "full"],
        help="Type of fine-tuning to perform: lora, dora, or full.",
    )
    parser.add_argument(
        "--training-mode",
        type=str,
        choices=["normal", "grpo"],
        help="Training mode: normal or GRPO",
    )
    parser.add_argument(
        "--optimizer",
        type=str,
        choices=["adam", "adamw"],
        default=None,
        help="Optimizer to use for training: adam or adamw",
    )
    parser.add_argument(
        "--mask-prompt",
        action="store_true",
        help="Mask the prompt in the loss when training",
        default=None,
    )
    parser.add_argument(
        "--num-layers",
        type=int,
        help="Number of layers to fine-tune. Default is 16, use -1 for all.",
    )
    parser.add_argument("--batch-size", type=int, help="Minibatch size.")
    parser.add_argument("--iters", type=int, help="Iterations to train for.")
    parser.add_argument(
        "--val-batches",
        type=int,
        help="Number of validation batches, -1 uses the entire validation set.",
    )
    parser.add_argument("--learning-rate", type=float, help="Adam learning rate.")
    parser.add_argument(
        "--steps-per-report",
        type=int,
        help="Number of training steps between loss reporting.",
    )
    parser.add_argument(
        "--steps-per-eval",
        type=int,
        help="Number of training steps between validations.",
    )
    parser.add_argument(
        "--resume-adapter-file",
        type=str,
        help="Load path to resume training from the given fine-tuned weights.",
    )
    parser.add_argument(
        "--adapter-path",
        type=str,
        help="Save/load path for the fine-tuned weights.",
    )
    parser.add_argument(
        "--save-every",
        type=int,
        help="Save the model every N iterations.",
    )
    parser.add_argument(
        "--test",
        action="store_true",
        help="Evaluate on the test set after training",
        default=None,
    )
    parser.add_argument(
        "--test-batches",
        type=int,
        help="Number of test set batches, -1 uses the entire test set.",
    )
    parser.add_argument(
        "--max-seq-length",
        type=int,
        help="Maximum sequence length.",
    )
    parser.add_argument(
        "-c",
        "--config",
        type=str,
        help="A YAML configuration file with the training options",
    )
    parser.add_argument(
        "--grad-checkpoint",
        action="store_true",
        help="Use gradient checkpointing to reduce memory use.",
        default=None,
    )
    parser.add_argument(
        "--wandb",
        type=str,
        default=None,
        help="WandB project name to report training metrics. Disabled if None.",
    )
    parser.add_argument("--seed", type=int, help="The PRNG seed")

    # GRPO args
    parser.add_argument(
        "--group-size",
        type=int,
        help="Number of generations.",
        default=4,
    )
    parser.add_argument(
        "--max-completion-length",
        type=int,
        help="Maximum length of the prompt. If the prompt is longer than this value, it will be truncated left.",
        default=512,
    )
    parser.add_argument(
        "--beta",
        type=float,
        help="KL penalty coefficient.",
        default=0.1,
    )
    parser.add_argument(
        "--epsilon",
        type=float,
        help="The Epsilon for numerical stability.",
        default=1e-4,
    )
    parser.add_argument(
        "--epsilon-high",
        type=float,
        help="Upper-bound epsilon value for clipping. If not specified, it defaults to the same value as the lower-bound specified in argument epsilon.",
        default=None,
    )
    parser.add_argument(
        "--use-chat-template",
        action="store_true",
        help="If the model is a Chat model, use the Chat template.",
        default=None,
    )
    parser.add_argument(
        "--use-prompt",
        action="store_true",
        help="Rather to use the prompt from the R1 paper.",
        default=None,
    )
    parser.add_argument(
        "--temperature",
        type=float,
        help="Temperature for sampling. The higher the temperature, the more random the completions.",
        default=1.0,
    )
    parser.add_argument(
        "--reward-weights",
        type=str,
        help="Weights for each reward function. Must match the number of reward functions and be in this format [0.1, 0.2, 0.3, 0.4, 0.5]. If not given, all rewards are weighted equally with weight `1.0`.",
        default=None,
    )
    return parser


def train_model(
    args,
    model: nn.Module,
    train_set,
    valid_set,
    training_callback: TrainingCallback = None,
):
    mx.random.seed(args.seed)
    model.freeze()
    if args.num_layers > len(model.layers):
        raise ValueError(
            f"Requested to train {args.num_layers} layers "
            f"but the model only has {len(model.layers)} layers."
        )

    if args.fine_tune_type == "full":
        for l in model.layers[-max(args.num_layers, 0) :]:
            l.unfreeze()
    elif args.fine_tune_type in ["lora", "dora"]:
        # Convert linear layers to lora/dora layers and unfreeze in the process
        linear_to_lora_layers(
            model,
            args.num_layers,
            args.lora_parameters,
            use_dora=(args.fine_tune_type == "dora"),
        )
    else:
        raise ValueError(f"Received unknown fine-tune-type {args.fine_tune_type}")

    # Resume from weights if provided
    if args.resume_adapter_file is not None:
        print(f"Loading fine-tuned weights from {args.resume_adapter_file}")
        model.load_weights(args.resume_adapter_file, strict=False)

    print_trainable_parameters(model)

    adapter_path = Path(args.adapter_path)
    adapter_path.mkdir(parents=True, exist_ok=True)

    adapter_file = adapter_path / "adapters.safetensors"
    save_config(vars(args), adapter_path / "adapter_config.json")

    model.train()

    # Initialize the selected optimizer
    lr = build_schedule(args.lr_schedule) if args.lr_schedule else args.learning_rate

    optimizer_name = args.optimizer.lower()
    optimizer_config = args.optimizer_config.get(optimizer_name, {})

    if optimizer_name == "adam":
        opt_class = optim.Adam
    elif optimizer_name == "adamw":
        opt_class = optim.AdamW
    else:
        raise ValueError(f"Unsupported optimizer: {optimizer_name}")

    opt = opt_class(learning_rate=lr, **optimizer_config)

    if args.training_mode == "grpo":
        training_args = GRPOTrainingArgs(
            batch_size=args.batch_size,
            iters=args.iters,
            val_batches=args.val_batches,
            steps_per_report=args.steps_per_report,
            steps_per_eval=args.steps_per_eval,
            steps_per_save=args.save_every,
            adapter_file=adapter_file,
            max_seq_length=args.max_seq_length,
            max_completion_length=args.max_completion_length,
            grad_checkpoint=args.grad_checkpoint,
            beta=args.beta,
            group_size=args.group_size,
            epsilon=args.epsilon,
            epsilon_high=args.epsilon_high,
            reference_model_path=args.reference_model_path,
            temperature=args.temperature,
            reward_weights=(
                [float(x) for x in args.reward_weights.strip("[]").split(",")]
                if args.reward_weights
                else None
            ),
        )

        if args.reference_model_path:
            reference_model, _ = load(args.reference_model_path)
        elif args.beta == 0:
            reference_model = None
        else:
            reference_model, _ = load(args.model)

        train_grpo(
            model=model,
            ref_model=reference_model.freeze() if reference_model else None,
            tokenizer=tokenizer,
            optimizer=opt,
            train_dataset=train_set,
            val_dataset=valid_set,
            args=training_args,
            training_callback=training_callback,
        )
    else:
        training_args = TrainingArgs(
            batch_size=args.batch_size,
            iters=args.iters,
            val_batches=args.val_batches,
            steps_per_report=args.steps_per_report,
            steps_per_eval=args.steps_per_eval,
            steps_per_save=args.save_every,
            adapter_file=adapter_file,
            max_seq_length=args.max_seq_length,
            grad_checkpoint=args.grad_checkpoint,
        )
        train(
            model=model,
            tokenizer=tokenizer,
            args=training_args,
            optimizer=opt,
            train_dataset=train_set,
            val_dataset=valid_set,
            training_callback=training_callback,
        )


def evaluate_model(args, model: nn.Module, tokenizer: TokenizerWrapper, test_set):
    model.eval()

    if args.training_mode == "grpo":
        if args.reference_model_path:
            reference_model, _ = load(args.reference_model_path)
        else:
            reference_model, _ = load(args.model)

        test_loss, _, test_rewards = evaluate_grpo(
            model=model,
            ref_model=reference_model.freeze(),
            dataset=test_set,
            tokenizer=tokenizer,
            batch_size=args.batch_size,
            num_batches=args.test_batches,
            max_seq_length=args.max_seq_length,
            beta=args.beta,
            group_size=args.group_size,
            epsilon=args.epsilon,
            epsilon_high=args.epsilon_high,
            temperature=args.temperature,
            max_tokens=args.max_seq_length,
        )

        test_ppl = math.exp(test_loss)

        rewards_str = ", ".join([f"{k}: {v:.3f}" for k, v in test_rewards.items()])
        print(
            f"Test loss {test_loss:.3f}, Test ppl {test_ppl:.3f}, Rewards: {rewards_str}"
        )
    else:
        test_loss = evaluate(
            model=model,
            dataset=test_set,
            tokenizer=tokenizer,
            batch_size=args.batch_size,
            num_batches=args.test_batches,
            max_seq_length=args.max_seq_length,
        )

        test_ppl = math.exp(test_loss)

        print(f"Test loss {test_loss:.3f}, Test ppl {test_ppl:.3f}.")


def run(args, training_callback: TrainingCallback = None):
    np.random.seed(args.seed)

    if args.wandb is not None:
        training_callback = WandBCallback(
            project_name=args.wandb,
            log_dir=args.adapter_path,
            config=vars(args),
            wrapped_callback=training_callback,
        )

    print("Loading pretrained model")
    model, tokenizer = load(args.model)

    print("Loading datasets")
    train_set, valid_set, test_set = load_dataset(args, tokenizer)

    if args.test and not args.train:
        # Allow testing without LoRA layers by providing empty path
        if args.adapter_path != "":
            load_adapters(model, args.adapter_path)

    elif args.train:
        print("Training")
        train_model(args, model, train_set, valid_set, training_callback)
    else:
        raise ValueError("Must provide at least one of --train or --test")

    if args.test:
        print("Testing")
        evaluate_model(args, model, test_set)


def main():
    os.environ["TOKENIZERS_PARALLELISM"] = "true"
    parser = build_parser()
    args = parser.parse_args()
    config = args.config
    args = vars(args)
    if config:
        print("Loading configuration file", config)
        with open(config, "r") as file:
            config = yaml.load(file, yaml_loader)
        # Prefer parameters from command-line arguments
        for k, v in config.items():
            if args.get(k, None) is None:
                args[k] = v

    # Update defaults for unspecified parameters
    for k, v in CONFIG_DEFAULTS.items():
        if args.get(k, None) is None:
            args[k] = v
    run(types.SimpleNamespace(**args))


if __name__ == "__main__":
    print(
        "Calling `python -m mlx_lm.lora...` directly is deprecated."
        " Use `mlx_lm.lora...` or `python -m mlx_lm lora ...` instead."
    )
    main()<|MERGE_RESOLUTION|>--- conflicted
+++ resolved
@@ -11,12 +11,9 @@
 import numpy as np
 import yaml
 
-<<<<<<< HEAD
 from .tokenizer_utils import TokenizerWrapper
 from .tuner.grpo_trainer import GRPOTrainingArgs, evaluate_grpo, train_grpo
-=======
 from .tuner.callbacks import WandBCallback
->>>>>>> 4b484773
 from .tuner.datasets import CacheDataset, load_dataset
 from .tuner.trainer import TrainingArgs, TrainingCallback, evaluate, train
 from .tuner.utils import (
@@ -73,7 +70,8 @@
     "lr_schedule": None,
     "lora_parameters": {"rank": 8, "dropout": 0.0, "scale": 10.0},
     "mask_prompt": False,
-<<<<<<< HEAD
+    "wandb": None,
+
     # GRPO args
     "reference_model_path": None,
     "group_size": 4,
@@ -85,9 +83,6 @@
     "use_prompt": False,
     "temperature": 0.8,
     "reward_weights": None,
-=======
-    "wandb": None,
->>>>>>> 4b484773
 }
 
 
