import types

from mlx_lm.lora import run

args = {
    "model": "deepseek-ai/DeepSeek-R1-Distill-Qwen-14B",
    # "model": "Qwen/Qwen2.5-1.5B-Instruct",
    "train": True,
    "fine_tune_type": "lora",
    "training_mode": "grpo",
    "optimizer": "adam",
    "optimizer_config": {
        "adam": {},
        "adamw": {},
    },
    "data": "material/graph_optimization_dataset",
    #"data": "Goekdeniz-Guelmez/gsm8k-dev-mlx",
    "seed": 3407,
    "num_layers": 8,
    "batch_size": 1,
    "iters": 100,
    "val_batches": 1,
    "learning_rate": 1e-5,
    "steps_per_report": 1,
    "steps_per_eval": 10,
    "resume_adapter_file": None,
    "adapter_path": "material/test-grpo-full",
    "save_every": 10,
    "test": False,
    "test_batches": 10,
<<<<<<< HEAD
    "max_seq_length": 5400,
=======
    "max_seq_length": 6500,
>>>>>>> 037943d8
    "config": None,
    "grad_checkpoint": True,
    "lr_schedule": None,
    "lora_parameters": {"rank": 8, "alpha": 16, "dropout": 0.0, "scale": 10.0},
    "mask_prompt": False,
    # GRPO args
    "reference_model_path": None,
    "group_size": 2,
    "beta": 0.1,
    "epsilon": 1e-4,
    "max_completion_length": 3500,
    "use_chat_template": True,
    "use_prompt": False,
    "temperature": 0.6,
    "reward_weights": None,
}

run(types.SimpleNamespace(**args))<|MERGE_RESOLUTION|>--- conflicted
+++ resolved
@@ -28,11 +28,7 @@
     "save_every": 10,
     "test": False,
     "test_batches": 10,
-<<<<<<< HEAD
     "max_seq_length": 5400,
-=======
-    "max_seq_length": 6500,
->>>>>>> 037943d8
     "config": None,
     "grad_checkpoint": True,
     "lr_schedule": None,
